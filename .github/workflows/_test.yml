name: _ Run Tests
on:
  workflow_call:
    secrets:
      TEST_PROVIDER_BASE_URL:
        required: false
      TEST_RPC_URL:
        required: false
      TEST_ACCOUNT_PRIVATE_KEY:
        required: false
      TEST_ACCOUNT_ADDRESS:
        required: false

jobs:
  test:
    name: Run tests
    runs-on: ubuntu-latest

    # TODO - periodically check if conditional services are supported; https://github.com/actions/runner/issues/822
    services:
      devnet:
        # TODO - The image utilized is a temporary workaround to allow for the RPC request validation
        # deactivation argument to be set since the service configuration lacks a corresponding
        # functionality; https://github.com/actions/runner/issues/2276.
        # It was generated from the following Dockerfile:
        #   FROM shardlabs/starknet-devnet:0.5.0-seed0
        #   CMD ["--disable-rpc-request-validation"]
        # Switch back to the standard Devnet image once a full release is available.
<<<<<<< HEAD
        image: penovicp/devnet-test:0.5.0-seed0
        # image: shardlabs/starknet-devnet:0.5.0a2-seed0
=======
        image: penovicp/devnet-test:0.5.0
        # image: shardlabs/starknet-devnet:0.5.0-seed0
>>>>>>> 569b9c35
        ports:
          - 5050:5050

    env:
      TEST_PROVIDER_BASE_URL: ${{ secrets.TEST_PROVIDER_BASE_URL }}
      TEST_RPC_URL: ${{ secrets.TEST_RPC_URL }}
      TEST_ACCOUNT_PRIVATE_KEY: ${{ secrets.TEST_ACCOUNT_PRIVATE_KEY }}
      TEST_ACCOUNT_ADDRESS: ${{ secrets.TEST_ACCOUNT_ADDRESS }}

    steps:
      - run: echo ${{ secrets.TEST_PROVIDER_BASE_URL }}
      - run: echo ${{ secrets.TEST_RPC_URL }}
      - uses: actions/checkout@v3
      - uses: actions/setup-node@v3
        with:
          node-version: lts/*
          cache: 'npm'
      - run: npm ci --ignore-scripts
      - run: npm test<|MERGE_RESOLUTION|>--- conflicted
+++ resolved
@@ -26,13 +26,8 @@
         #   FROM shardlabs/starknet-devnet:0.5.0-seed0
         #   CMD ["--disable-rpc-request-validation"]
         # Switch back to the standard Devnet image once a full release is available.
-<<<<<<< HEAD
-        image: penovicp/devnet-test:0.5.0-seed0
+        image: shardlabs/starknet-devnet:0.5.0-seed0
         # image: shardlabs/starknet-devnet:0.5.0a2-seed0
-=======
-        image: penovicp/devnet-test:0.5.0
-        # image: shardlabs/starknet-devnet:0.5.0-seed0
->>>>>>> 569b9c35
         ports:
           - 5050:5050
 
