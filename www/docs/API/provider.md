---
sidebar_position: 1
---

# Provider

The **Provider** API allows you to interact with the StarkNet network, without signing transactions or messages.

Typically, these are _read_ calls on the blockchain.

## Creating an instance

`new starknet.Provider(optionsOrProvider)`

The options for the provider depend on the network. The structure of the options object is:

- options.**sequencer** - Options for sequencer provider
- options.**rpc** - Options for RPC provider

The easiest way to get started is:

```typescript
const provider = new starknet.Provider()
```

The above snippet creates a Starknet Provider instance with `goerli-alpha` network.

However, if you want to use `mainnet-alpha` or explicitly declare the network, you can use:

```typescript
const provider = new starknet.Provider({
  sequencer: {
    network: 'mainnet-alpha' // or 'goerli-alpha'
  }
})
```

If you want more control:

```typescript
const provider = new starknet.Provider({
  sequencer: {
    baseUrl: 'https://alpha4.starknet.io',
    feederGatewayUrl: 'feeder_gateway',
    gatewayUrl: 'gateway',
  }
})
```

These are also the default options for the Provider constructor with `network: 'goerli-alpha'`.

> **Note**
>
> `network` arguement should work in most cases. If you want to use the `sequencer` arguement with `baseUrl`, you will not be able to use the `network` field in the object.

## Methods

<hr/>

provider.**callContract**(call [ , blockIdentifier ]) => _Promise < CallContractResponse >_

Calls a function on the StarkNet contract.

The call object structure:

- call.**contractAddress** - Address of the contract
- call.**entrypoint** - Entrypoint of the call (method name)
- call.**calldata** - Payload for the invoking method

###### _CallContractResponse_

```typescript
{
  result: string[];
}
```

<hr/>

provider.**getBlock**(blockIdentifier) => _Promise < GetBlockResponse >_

Gets the block information.

###### _GetBlockResponse_

```typescript
{
  accepted_time: number;
  block_hash: string;
  block_number: number;
  gas_price: string;
  new_root: string;
  old_root?: string;
  parent_hash: string;
  sequencer: string;
  status: 'NOT_RECEIVED' | 'RECEIVED' | 'PENDING' | 'ACCEPTED_ON_L2' | 'ACCEPTED_ON_L1' | 'REJECTED';
  transactions: Array<string>;
  starknet_version?: string;
}
```

<hr/>

provider.**getClassAt**(contractAddress, blockIdentifier) => _Promise < ContractClass >_

Gets the contract class of the deployed contract.

###### _ContractClass_

```typescript
{
  program: CompressedProgram;
  entry_points_by_type: EntryPointsByType;
  abi?: Abi;
}
```

<hr/>

provider.**getStorageAt**(contractAddress, key, blockIdentifier) => _Promise < string >_

Gets the contract's storage variable at a specific key.

<hr/>

provider.**getTransactionReceipt**(txHash) => _Promise < GetTransactionReceiptResponse >_

Gets the status of a transaction.

###### _GetTransactionReceiptResponse_

```typescript
{
  transaction_hash: string;
  status: 'NOT_RECEIVED' | 'RECEIVED' | 'PENDING' | 'ACCEPTED_ON_L2' | 'ACCEPTED_ON_L1' | 'REJECTED';
  actual_fee?: string;
  status_data?: string;
  messages_sent?: Array<MessageToL1>;
  events?: Array<Event>;
  l1_origin_message?: MessageToL2;
}
```

<hr/>

provider.**getTransaction**(txHash) => _Promise < GetTransactionResponse >_

Gets the transaction information from a tx hash.

###### _GetTransactionResponse_

```typescript
{
  transaction_hash: string;
  version?: string;
  signature?: Signature;
  max_fee?: string;
  nonce?: string;
  contract_address?: string;
  entry_point_selector?: string;
  calldata?: RawCalldata;
  contract_class?: ContractClass;
  sender_address?: string;
}
```

<hr/>

provider.**declareContract**(payload) => _Promise < DeclareContractResponse >_

Declares a contract on Starknet.

###### _DeclareContractResponse_

```typescript
{
  transaction_hash: string;
  class_hash: string;
};
```

<hr/>

provider.**deployContract**(payload [ , abi ]) => _Promise < DeployContractResponse >_

Deploys a contract on Starknet.

###### _DeployContractResponse_

```typescript
{
  transaction_hash: string;
  contract_address?: string;
};
```

<hr/>

provider.**waitForTransaction**(txHash [ , retryInterval]) => _Promise < void >_

Wait for the transaction to be accepted on L2 or L1.

# SequencerProvider

## Creating an instance

`new starknet.SequencerProvider(optionsOrProvider)`

The options for the provider depend on the network. The structure of the options object is:

- options.**baseUrl** - Base URL of the network
- options.**feederGatewayUrl** - Feeder Gateway Endpoint of the network
- options.**gatewayUrl** - Gateway Endpoint

or

- options.**network** - Either 'mainnet-alpha' or 'goerli-alpha'

Example:

```typescript
const provider = new starknet.Provider({
  baseUrl: 'https://alpha4.starknet.io',
  feederGatewayUrl: 'feeder_gateway',
  gatewayUrl: 'gateway',
})
```

## Methods

Gets the smart contract address on the network.

provider.**getContractAddresses**() => _Promise < GetContractAddressesResponse >_

###### _GetContractAddressesResponse_

```typescript
{
  Starknet: string;
  GpsStatementVerifier: string;
}
```

<hr/>

provider.**getTransactionStatus**(txHash) => _Promise < GetTransactionStatusResponse >_

Gets the status of a transaction.

###### _GetTransactionStatusResponse_

```typescript
{
  tx_status: 'NOT_RECEIVED' | 'RECEIVED' | 'PENDING' | 'ACCEPTED_ON_L2' | 'ACCEPTED_ON_L1' | 'REJECTED';
  block_hash: string;
  tx_failure_reason?: {
    tx_id: number;
    code: string;
    error_message: string;
  }
}
```

<hr/>

provider.**getTransactionTrace**(txHash) => _Promise < GetTransactionTraceResponse >_

Gets the transaction trace from a tx hash.

###### _GetTransactionTraceResponse_

```typescript
{
  function_invocation: {
    caller_address: string;
    contract_address: string;
    code_address: string;
    selector: string;
    calldata: {
      [inputName: string]: string | string[] | { type: 'struct'; [k: string]: BigNumberish };
    };
    result: Array<any>;
    execution_resources: any;
    internal_call: Array<any>;
    events: Array<any>;
    messages: Array<any>;
  };
  signature: Signature;
}
```

# RpcProvider

## Creating an instance

`new starknet.RpcProvider(options)`

- options.**nodeUrl** - Starknet RPC node url

Example:

```typescript
const provider = new starknet.RpcProvider({
  nodeUrl: 'URL_TO_STARKNET_RPC_NODE',
})
```

## Methods

provider.**getTransactionCount**(blockIdentifier) => _Promise < number >_

Gets the transaction count from a block.

<hr/>

provider.**getBlockNumber**() => _Promise < number >_

Gets the latest block number.

<hr/>

<<<<<<< HEAD
provider.**getNonce**(contractAddress, blockIdentifier) => _Promise< BigNumberish >_
=======
provider.**getNonce**(contractAddress) => _Promise < BigNumberish >_
>>>>>>> 4d7d5045

Gets the nonce of the provided contractAddress

<hr/>

provider.**getSyncingStats**() => _Promise < GetSyncingStatsResponse >_

Gets syncing status of the node.

###### _GetSyncingStatsResponse_

```typescript
boolean |
{
  starting_block_hash: string;
  starting_block_num: string;
  current_block_hash: string;
  current_block_num: string;
  highest_block_hash: string;
  highest_block_num: string;
}
```

<hr/>

provider.**getEvents**(eventFilter) => _Promise < GetEventsResponse >_

##### _EventFilter_

```typescript
type EventFilter = {
  fromBlock: string;
  toBlock: string;
  address: string;
  keys: string[];
  page_size: number;
  page_number: number;
};
```

###### _GetEventsResponse_

```typescript
{
  events: StarknetEmittedEvent[];
  page_number: number;
  is_last_page: number;
}
```<|MERGE_RESOLUTION|>--- conflicted
+++ resolved
@@ -319,11 +319,7 @@
 
 <hr/>
 
-<<<<<<< HEAD
-provider.**getNonce**(contractAddress, blockIdentifier) => _Promise< BigNumberish >_
-=======
-provider.**getNonce**(contractAddress) => _Promise < BigNumberish >_
->>>>>>> 4d7d5045
+provider.**getNonce**(contractAddress, blockIdentifier) => _Promise < BigNumberish >_
 
 Gets the nonce of the provided contractAddress
 
