--- conflicted
+++ resolved
@@ -22,10 +22,7 @@
   InvocationsDetailsWithNonce,
   InvokeFunctionResponse,
   Sequencer,
-<<<<<<< HEAD
   TransactionSimulationResponse,
-=======
->>>>>>> 85535e50
   TransactionStatus,
   TransactionTraceResponse,
   TransactionType,
@@ -51,11 +48,8 @@
 import { ProviderInterface } from './interface';
 import { Block, BlockIdentifier } from './utils';
 
-<<<<<<< HEAD
 export type SequencerHttpMethod = 'POST' | 'GET';
 
-=======
->>>>>>> 85535e50
 export type SequencerProviderOptions = {
   headers?: Record<string, string>;
   blockIdentifier?: BlockIdentifier;
@@ -141,11 +135,7 @@
         return StarknetChainId.SN_MAIN;
       }
       if (url.host.includes('alpha4-2.starknet.io')) {
-<<<<<<< HEAD
-        return StarknetChainId.SN_GOERLI;
-=======
         return StarknetChainId.SN_GOERLI2;
->>>>>>> 85535e50
       }
       return StarknetChainId.SN_GOERLI;
     } catch {
@@ -153,10 +143,6 @@
       console.error(`Could not parse baseUrl: ${baseUrl}`);
       return StarknetChainId.SN_GOERLI;
     }
-<<<<<<< HEAD
-    return StarknetChainId.SN_GOERLI2;
-=======
->>>>>>> 85535e50
   }
 
   private getFetchUrl(endpoint: keyof Sequencer.Endpoints) {
@@ -454,11 +440,7 @@
       { blockIdentifier },
       {
         type: TransactionType.DEPLOY_ACCOUNT,
-<<<<<<< HEAD
         class_hash: toHex(classHash),
-=======
-        class_hash: toHex(toBN(classHash)),
->>>>>>> 85535e50
         constructor_calldata: bigNumberishArrayToDecimalStringArray(constructorCalldata || []),
         contract_address_salt: toHex(addressSalt || 0),
         signature: signatureToDecimalArray(signature),
@@ -516,21 +498,7 @@
     return this.fetchEndpoint('get_code', { contractAddress, blockIdentifier });
   }
 
-<<<<<<< HEAD
-  public async waitForTransaction(
-    txHash: BigNumberish,
-    {
-      retryInterval = 8000,
-      successStates = [
-        TransactionStatus.ACCEPTED_ON_L1,
-        TransactionStatus.ACCEPTED_ON_L2,
-        TransactionStatus.PENDING,
-      ],
-    }: waitForTransactionOptions
-  ) {
-=======
   public async waitForTransaction(txHash: BigNumberish, options?: waitForTransactionOptions) {
->>>>>>> 85535e50
     const errorStates = [TransactionStatus.RECEIVED, TransactionStatus.NOT_RECEIVED];
     let onchain = false;
     let res;
