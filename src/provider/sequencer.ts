import urljoin from 'url-join';

import { BaseUrl, NetworkName, StarknetChainId } from '../constants';
import {
  Call,
  CallContractResponse,
  CallL1Handler,
  ContractClass,
  DeclareContractResponse,
  DeclareContractTransaction,
  DeployAccountContractTransaction,
  DeployContractResponse,
  EstimateFeeResponse,
  EstimateFeeResponseBulk,
  GetBlockResponse,
  GetContractAddressesResponse,
  GetTransactionReceiptResponse,
  GetTransactionResponse,
  GetTransactionStatusResponse,
  Invocation,
  InvocationBulk,
  InvocationsDetailsWithNonce,
  InvokeFunctionResponse,
  Sequencer,
<<<<<<< HEAD
  TransactionStatus,
  TransactionType,
  waitForTransactionOptions,
=======
  TransactionSimulationResponse,
  TransactionTraceResponse,
>>>>>>> 558b20e1
} from '../types';
import fetch from '../utils/fetchPonyfill';
import { getSelector, getSelectorFromName } from '../utils/hash';
import { parse, parseAlwaysAsBig, stringify } from '../utils/json';
import {
  BigNumberish,
  bigNumberishArrayToDecimalStringArray,
  getDecimalString,
  getHexString,
  getHexStringArray,
  toBigInt,
  toHex,
} from '../utils/number';
import { parseContract, wait } from '../utils/provider';
import { SequencerAPIResponseParser } from '../utils/responseParser/sequencer';
import { formatSignature, randomAddress, signatureToDecimalArray } from '../utils/stark';
import { buildUrl } from '../utils/url';
import { GatewayError, HttpError, LibraryError } from './errors';
import { ProviderInterface } from './interface';
import { Block, BlockIdentifier } from './utils';

<<<<<<< HEAD
=======
export type NetworkName = 'mainnet-alpha' | 'goerli-alpha' | 'goerli-alpha-2';
export type SequencerHttpMethod = 'POST' | 'GET';

>>>>>>> 558b20e1
export type SequencerProviderOptions = {
  headers?: Record<string, string>;
  blockIdentifier?: BlockIdentifier;
} & (
  | {
      network: NetworkName | StarknetChainId;
      chainId?: StarknetChainId;
    }
  | {
      baseUrl: string;
      feederGatewayUrl?: string;
      gatewayUrl?: string;
      chainId?: StarknetChainId;
    }
);

function isEmptyQueryObject(obj?: Record<any, any>): obj is undefined {
  return (
    obj === undefined ||
    Object.keys(obj).length === 0 ||
    (Object.keys(obj).length === 1 &&
      Object.entries(obj).every(([k, v]) => k === 'blockIdentifier' && v === null))
  );
}

const defaultOptions = {
  network: NetworkName.SN_GOERLI2,
  blockIdentifier: 'pending',
};

export class SequencerProvider implements ProviderInterface {
  public baseUrl: string;

  public feederGatewayUrl: string;

  public gatewayUrl: string;

  public headers?: Record<string, string>;

  private blockIdentifier: BlockIdentifier;

  private chainId: StarknetChainId;

  private responseParser = new SequencerAPIResponseParser();

  constructor(optionsOrProvider: SequencerProviderOptions = defaultOptions) {
    if ('network' in optionsOrProvider) {
      this.baseUrl = SequencerProvider.getNetworkFromName(optionsOrProvider.network);
      this.feederGatewayUrl = buildUrl(this.baseUrl, 'feeder_gateway');
      this.gatewayUrl = buildUrl(this.baseUrl, 'gateway');
    } else {
      this.baseUrl = optionsOrProvider.baseUrl;
      this.feederGatewayUrl = buildUrl(
        this.baseUrl,
        'feeder_gateway',
        optionsOrProvider.feederGatewayUrl
      );
      this.gatewayUrl = buildUrl(this.baseUrl, 'gateway', optionsOrProvider.gatewayUrl);
    }
    this.chainId =
      optionsOrProvider?.chainId ?? SequencerProvider.getChainIdFromBaseUrl(this.baseUrl);
    this.headers = optionsOrProvider.headers;
    this.blockIdentifier = optionsOrProvider?.blockIdentifier || defaultOptions.blockIdentifier;
  }

  protected static getNetworkFromName(name: NetworkName | StarknetChainId) {
    switch (name) {
      case NetworkName.SN_MAIN || StarknetChainId.SN_MAIN:
        return BaseUrl.SN_MAIN;
      case NetworkName.SN_GOERLI || StarknetChainId.SN_GOERLI:
        return BaseUrl.SN_GOERLI;
      case NetworkName.SN_GOERLI2 || StarknetChainId.SN_GOERLI2:
        return BaseUrl.SN_GOERLI2;
      default:
        throw new Error('Could not detect base url from NetworkName');
    }
  }

  protected static getChainIdFromBaseUrl(baseUrl: string): StarknetChainId {
    try {
      const url = new URL(baseUrl);
      if (url.host.includes('mainnet.starknet.io')) {
        return StarknetChainId.SN_MAIN;
      }
      if (url.host.includes('alpha4-2.starknet.io')) {
        return StarknetChainId.SN_GOERLI;
      }
    } catch {
      // eslint-disable-next-line no-console
      console.error(`Could not parse baseUrl: ${baseUrl}`);
    }
    return StarknetChainId.SN_GOERLI2;
  }

  private getFetchUrl(endpoint: keyof Sequencer.Endpoints) {
    const gatewayUrlEndpoints = ['add_transaction'];
    return gatewayUrlEndpoints.includes(endpoint) ? this.gatewayUrl : this.feederGatewayUrl;
  }

  private getFetchMethod(endpoint: keyof Sequencer.Endpoints) {
    const postMethodEndpoints = [
      'add_transaction',
      'call_contract',
      'estimate_fee',
      'estimate_message_fee',
      'estimate_fee_bulk',
      'simulate_transaction',
    ];

    return postMethodEndpoints.includes(endpoint) ? 'POST' : 'GET';
  }

  private getQueryString(query?: Record<string, any>): string {
    if (isEmptyQueryObject(query)) {
      return '';
    }
    const queryString = Object.entries(query)
      .map(([key, value]) => {
        if (key === 'blockIdentifier') {
          const block = new Block(value);
          return `${block.queryIdentifier}`;
        }
        return `${key}=${value}`;
      })
      .join('&');

    return `?${queryString}`;
  }

  private getHeaders(method: SequencerHttpMethod): Record<string, string> | undefined {
    if (method === 'POST') {
      return {
        'Content-Type': 'application/json',
        ...this.headers,
      };
    }
    return this.headers;
  }

  // typesafe fetch
  protected async fetchEndpoint<T extends keyof Sequencer.Endpoints>(
    endpoint: T,
    // typescript type magic to create a nice fitting function interface
    ...[query, request]: Sequencer.Endpoints[T]['QUERY'] extends never
      ? Sequencer.Endpoints[T]['REQUEST'] extends never
        ? [] // when no query and no request is needed, we can omit the query and request parameters
        : [undefined, Sequencer.Endpoints[T]['REQUEST']]
      : Sequencer.Endpoints[T]['REQUEST'] extends never
      ? [Sequencer.Endpoints[T]['QUERY']] // when no request is needed, we can omit the request parameter
      : [Sequencer.Endpoints[T]['QUERY'], Sequencer.Endpoints[T]['REQUEST']] // when both query and request are needed, we cant omit anything
  ): Promise<Sequencer.Endpoints[T]['RESPONSE']> {
    const baseUrl = this.getFetchUrl(endpoint);
    const method = this.getFetchMethod(endpoint);
    const queryString = this.getQueryString(query);
    const url = urljoin(baseUrl, endpoint, queryString);

    return this.fetch(url, {
      method,
      body: request,
    });
  }

  public async fetch(
    endpoint: string,
    options?: {
      method?: SequencerHttpMethod;
      body?: any;
      parseAlwaysAsBigInt?: boolean;
    }
  ): Promise<any> {
    const url = buildUrl(this.baseUrl, '', endpoint);
    const method = options?.method ?? 'GET';
    const headers = this.getHeaders(method);

    try {
      const response = await fetch(url, {
        method,
        body: stringify(options?.body),
        headers,
      });
      const textResponse = await response.text();

      if (!response.ok) {
        // This will allow the user to handle contract errors
        let responseBody: any;
        try {
          responseBody = parse(textResponse);
        } catch {
          throw new HttpError(response.statusText, response.status);
        }
        throw new GatewayError(responseBody.message, responseBody.code);
      }

      const parseChoice = options?.parseAlwaysAsBigInt ? parseAlwaysAsBig : parse;
      return parseChoice(textResponse);
    } catch (error) {
      if (error instanceof Error && !(error instanceof LibraryError))
        throw Error(`Could not ${method} from endpoint \`${url}\`: ${error.message}`);

      throw error;
    }
  }

  public async getChainId(): Promise<StarknetChainId> {
    return Promise.resolve(this.chainId);
  }

  public async callContract(
    { contractAddress, entrypoint: entryPointSelector, calldata = [] }: Call,
    blockIdentifier: BlockIdentifier = this.blockIdentifier
  ): Promise<CallContractResponse> {
    return this.fetchEndpoint(
      'call_contract',
      { blockIdentifier },
      {
        signature: [],
        contract_address: contractAddress,
        entry_point_selector: getSelectorFromName(entryPointSelector),
        calldata,
      }
    ).then(this.responseParser.parseCallContractResponse);
  }

  public async getBlock(
    blockIdentifier: BlockIdentifier = this.blockIdentifier
  ): Promise<GetBlockResponse> {
    return this.fetchEndpoint('get_block', { blockIdentifier }).then(
      this.responseParser.parseGetBlockResponse
    );
  }

  public async getNonceForAddress(
    contractAddress: string,
    blockIdentifier: BlockIdentifier = this.blockIdentifier
  ): Promise<BigNumberish> {
    return this.fetchEndpoint('get_nonce', { contractAddress, blockIdentifier });
  }

  public async getStorageAt(
    contractAddress: string,
    key: BigNumberish,
    blockIdentifier: BlockIdentifier = this.blockIdentifier
  ): Promise<BigNumberish> {
    const parsedKey = toBigInt(key).toString(10);
    return this.fetchEndpoint('get_storage_at', {
      blockIdentifier,
      contractAddress,
      key: parsedKey,
    });
  }

  public async getTransaction(txHash: BigNumberish): Promise<GetTransactionResponse> {
    const txHashHex = toHex(txHash);
    return this.fetchEndpoint('get_transaction', { transactionHash: txHashHex }).then((result) => {
      // throw for no matching transaction to unify behavior with RPC and avoid parsing errors
      if (Object.values(result).length === 1) throw new LibraryError(result.status);
      return this.responseParser.parseGetTransactionResponse(result);
    });
  }

  public async getTransactionReceipt(txHash: BigNumberish): Promise<GetTransactionReceiptResponse> {
    const txHashHex = toHex(txHash);
    return this.fetchEndpoint('get_transaction_receipt', { transactionHash: txHashHex }).then(
      this.responseParser.parseGetTransactionReceiptResponse
    );
  }

  public async getClassAt(
    contractAddress: string,
    blockIdentifier: BlockIdentifier = this.blockIdentifier
  ): Promise<ContractClass> {
    return this.fetchEndpoint('get_full_contract', { blockIdentifier, contractAddress }).then(
      parseContract
    );
  }

  public async getClassHashAt(
    contractAddress: string,
    blockIdentifier: BlockIdentifier = this.blockIdentifier
  ): Promise<string> {
    return this.fetchEndpoint('get_class_hash_at', { blockIdentifier, contractAddress });
  }

  public async getClassByHash(classHash: string): Promise<ContractClass> {
    return this.fetchEndpoint('get_class_by_hash', { classHash }).then(parseContract);
  }

  public async invokeFunction(
    functionInvocation: Invocation,
    details: InvocationsDetailsWithNonce
  ): Promise<InvokeFunctionResponse> {
    return this.fetchEndpoint('add_transaction', undefined, {
      type: TransactionType.INVOKE,
      contract_address: functionInvocation.contractAddress,
      calldata: bigNumberishArrayToDecimalStringArray(functionInvocation.calldata ?? []),
      signature: signatureToDecimalArray(functionInvocation.signature),
      nonce: toHex(details.nonce),
      max_fee: toHex(details.maxFee || 0),
      version: toHex(details.version || 1),
    }).then(this.responseParser.parseInvokeFunctionResponse);
  }

  public async deployAccountContract(
    { classHash, constructorCalldata, addressSalt, signature }: DeployAccountContractTransaction,
    details: InvocationsDetailsWithNonce
  ): Promise<DeployContractResponse> {
    return this.fetchEndpoint('add_transaction', undefined, {
      type: TransactionType.DEPLOY_ACCOUNT,
      contract_address_salt: addressSalt ?? randomAddress(),
      constructor_calldata: bigNumberishArrayToDecimalStringArray(constructorCalldata ?? []),
      class_hash: toHex(classHash),
      max_fee: toHex(details.maxFee || 0),
      version: toHex(details.version || 0),
      nonce: toHex(details.nonce),
      signature: signatureToDecimalArray(signature),
    }).then(this.responseParser.parseDeployContractResponse);
  }

  public async declareContract(
    { senderAddress, contractDefinition, signature }: DeclareContractTransaction,
    details: InvocationsDetailsWithNonce
  ): Promise<DeclareContractResponse> {
    return this.fetchEndpoint('add_transaction', undefined, {
      type: TransactionType.DECLARE,
      contract_class: contractDefinition,
      nonce: toHex(details.nonce),
      signature: signatureToDecimalArray(signature),
      sender_address: senderAddress,
      max_fee: toHex(details.maxFee || 0),
      version: toHex(details.version || 1),
    }).then(this.responseParser.parseDeclareContractResponse);
  }

  public async getEstimateFee(
    invocation: Invocation,
    invocationDetails: InvocationsDetailsWithNonce,
    blockIdentifier: BlockIdentifier = this.blockIdentifier
  ): Promise<EstimateFeeResponse> {
    return this.getInvokeEstimateFee(invocation, invocationDetails, blockIdentifier);
  }

  public async getInvokeEstimateFee(
    invocation: Invocation,
    invocationDetails: InvocationsDetailsWithNonce,
    blockIdentifier: BlockIdentifier = this.blockIdentifier
  ): Promise<EstimateFeeResponse> {
    return this.fetchEndpoint(
      'estimate_fee',
      { blockIdentifier },
      {
        type: TransactionType.INVOKE,
        contract_address: invocation.contractAddress,
        calldata: invocation.calldata ?? [],
        signature: signatureToDecimalArray(invocation.signature),
        version: toHex(invocationDetails?.version || 1),
        nonce: toHex(invocationDetails.nonce),
      }
    ).then(this.responseParser.parseFeeEstimateResponse);
  }

  public async getDeclareEstimateFee(
    { senderAddress, contractDefinition, signature }: DeclareContractTransaction,
    details: InvocationsDetailsWithNonce,
    blockIdentifier: BlockIdentifier = this.blockIdentifier
  ): Promise<EstimateFeeResponse> {
    return this.fetchEndpoint(
      'estimate_fee',
      { blockIdentifier },
      {
        type: TransactionType.DECLARE,
        sender_address: senderAddress,
        contract_class: contractDefinition,
        signature: signatureToDecimalArray(signature),
        version: toHex(details?.version || 1),
        nonce: toHex(details.nonce),
      }
    ).then(this.responseParser.parseFeeEstimateResponse);
  }

  public async getDeployAccountEstimateFee(
    { classHash, addressSalt, constructorCalldata, signature }: DeployAccountContractTransaction,
    details: InvocationsDetailsWithNonce,
    blockIdentifier: BlockIdentifier = this.blockIdentifier
  ): Promise<EstimateFeeResponse> {
    return this.fetchEndpoint(
      'estimate_fee',
      { blockIdentifier },
      {
<<<<<<< HEAD
        type: TransactionType.DEPLOY_ACCOUNT,
        class_hash: toHex(toBN(classHash)),
=======
        type: 'DEPLOY_ACCOUNT',
        class_hash: toHex(classHash),
>>>>>>> 558b20e1
        constructor_calldata: bigNumberishArrayToDecimalStringArray(constructorCalldata || []),
        contract_address_salt: toHex(addressSalt || 0),
        signature: signatureToDecimalArray(signature),
        version: toHex(details?.version || 0),
        nonce: toHex(details.nonce),
      }
    ).then(this.responseParser.parseFeeEstimateResponse);
  }

  public async getEstimateFeeBulk(
    invocations: InvocationBulk,
    blockIdentifier: BlockIdentifier = this.blockIdentifier
  ): Promise<EstimateFeeResponseBulk> {
    const params: Sequencer.EstimateFeeRequestBulk = invocations.map((invocation) => {
      let res;
      if (invocation.type === 'INVOKE_FUNCTION') {
        res = {
          type: invocation.type,
          contract_address: invocation.contractAddress,
          calldata: invocation.calldata ?? [],
        };
      } else if (invocation.type === 'DECLARE') {
        res = {
          type: invocation.type,
          sender_address: invocation.senderAddress,
          contract_class: invocation.contractDefinition,
        };
      } else {
        res = {
          type: invocation.type,
          class_hash: toHex(toBigInt(invocation.classHash)),
          constructor_calldata: bigNumberishArrayToDecimalStringArray(
            invocation.constructorCalldata || []
          ),
          contract_address_salt: toHex(toBigInt(invocation.addressSalt || 0)),
        };
      }
      return {
        ...res,
        signature: bigNumberishArrayToDecimalStringArray(formatSignature(invocation.signature)),
        version: toHex(toBigInt(invocation?.version || 1)),
        nonce: toHex(toBigInt(invocation.nonce)),
      };
    });

    return this.fetchEndpoint('estimate_fee_bulk', { blockIdentifier }, params).then(
      this.responseParser.parseFeeEstimateBulkResponse
    );
  }

  public async getCode(
    contractAddress: string,
    blockIdentifier: BlockIdentifier = this.blockIdentifier
  ): Promise<Sequencer.GetCodeResponse> {
    return this.fetchEndpoint('get_code', { contractAddress, blockIdentifier });
  }

  public async waitForTransaction(
    txHash: BigNumberish,
    {
      retryInterval = 8000,
      successStates = [
        TransactionStatus.ACCEPTED_ON_L1,
        TransactionStatus.ACCEPTED_ON_L2,
        TransactionStatus.PENDING,
      ],
    }: waitForTransactionOptions
  ) {
    const errorStates = [TransactionStatus.RECEIVED, TransactionStatus.NOT_RECEIVED];
    let onchain = false;
    let res;

    while (!onchain) {
      // eslint-disable-next-line no-await-in-loop
      await wait(retryInterval);
      // eslint-disable-next-line no-await-in-loop
      res = await this.getTransactionStatus(txHash);

      if (successStates.includes(res.tx_status)) {
        onchain = true;
      } else if (errorStates.includes(res.tx_status)) {
        const message = res.tx_failure_reason
          ? `${res.tx_status}: ${res.tx_failure_reason.code}\n${res.tx_failure_reason.error_message}`
          : res.tx_status;
        const error = new Error(message) as Error & { response: GetTransactionStatusResponse };
        error.response = res;
        throw error;
      }
    }
    const txReceipt = await this.getTransactionReceipt(txHash);
    return txReceipt;
  }

  /**
   * Gets the status of a transaction.
   *
   * [Reference](https://github.com/starkware-libs/cairo-lang/blob/f464ec4797361b6be8989e36e02ec690e74ef285/src/starkware/starknet/services/api/feeder_gateway/feeder_gateway_client.py#L48-L52)
   *
   * @param txHash
   * @returns the transaction status object { block_number, tx_status: NOT_RECEIVED | RECEIVED | PENDING | REJECTED | ACCEPTED_ONCHAIN }
   */
  public async getTransactionStatus(txHash: BigNumberish): Promise<GetTransactionStatusResponse> {
    const txHashHex = toHex(txHash);
    return this.fetchEndpoint('get_transaction_status', { transactionHash: txHashHex });
  }

  /**
   * Gets the smart contract address on the goerli testnet.
   *
   * [Reference](https://github.com/starkware-libs/cairo-lang/blob/f464ec4797361b6be8989e36e02ec690e74ef285/src/starkware/starknet/services/api/feeder_gateway/feeder_gateway_client.py#L13-L15)
   * @returns starknet smart contract addresses
   */
  public async getContractAddresses(): Promise<GetContractAddressesResponse> {
    return this.fetchEndpoint('get_contract_addresses');
  }

  /**
   * Gets the transaction trace from a tx id.
   *
   * @param txHash
   * @returns the transaction trace
   */
  public async getTransactionTrace(txHash: BigNumberish): Promise<TransactionTraceResponse> {
    const txHashHex = toHex(txHash);
    return this.fetchEndpoint('get_transaction_trace', { transactionHash: txHashHex });
  }

  public async estimateMessageFee(
    { from_address, to_address, entry_point_selector, payload }: CallL1Handler,
    blockIdentifier: BlockIdentifier = this.blockIdentifier
  ): Promise<Sequencer.EstimateFeeResponse> {
    const validCallL1Handler = {
      from_address: getDecimalString(from_address),
      to_address: getHexString(to_address),
      entry_point_selector: getSelector(entry_point_selector),
      payload: getHexStringArray(payload),
    };

    return this.fetchEndpoint('estimate_message_fee', { blockIdentifier }, validCallL1Handler);
  }

  public async getSimulateTransaction(
    invocation: Invocation,
    invocationDetails: InvocationsDetailsWithNonce,
    blockIdentifier: BlockIdentifier = this.blockIdentifier
  ): Promise<TransactionSimulationResponse> {
    return this.fetchEndpoint(
      'simulate_transaction',
      { blockIdentifier },
      {
        type: 'INVOKE_FUNCTION',
        contract_address: invocation.contractAddress,
        calldata: invocation.calldata ?? [],
        signature: signatureToDecimalArray(invocation.signature),
        version: toHex(invocationDetails?.version || 1),
        nonce: toHex(invocationDetails.nonce),
      }
    ).then(this.responseParser.parseFeeSimulateTransactionResponse);
  }
}<|MERGE_RESOLUTION|>--- conflicted
+++ resolved
@@ -22,14 +22,11 @@
   InvocationsDetailsWithNonce,
   InvokeFunctionResponse,
   Sequencer,
-<<<<<<< HEAD
+  TransactionSimulationResponse,
   TransactionStatus,
+  TransactionTraceResponse,
   TransactionType,
   waitForTransactionOptions,
-=======
-  TransactionSimulationResponse,
-  TransactionTraceResponse,
->>>>>>> 558b20e1
 } from '../types';
 import fetch from '../utils/fetchPonyfill';
 import { getSelector, getSelectorFromName } from '../utils/hash';
@@ -51,12 +48,8 @@
 import { ProviderInterface } from './interface';
 import { Block, BlockIdentifier } from './utils';
 
-<<<<<<< HEAD
-=======
-export type NetworkName = 'mainnet-alpha' | 'goerli-alpha' | 'goerli-alpha-2';
 export type SequencerHttpMethod = 'POST' | 'GET';
 
->>>>>>> 558b20e1
 export type SequencerProviderOptions = {
   headers?: Record<string, string>;
   blockIdentifier?: BlockIdentifier;
@@ -445,13 +438,8 @@
       'estimate_fee',
       { blockIdentifier },
       {
-<<<<<<< HEAD
         type: TransactionType.DEPLOY_ACCOUNT,
-        class_hash: toHex(toBN(classHash)),
-=======
-        type: 'DEPLOY_ACCOUNT',
         class_hash: toHex(classHash),
->>>>>>> 558b20e1
         constructor_calldata: bigNumberishArrayToDecimalStringArray(constructorCalldata || []),
         contract_address_salt: toHex(addressSalt || 0),
         signature: signatureToDecimalArray(signature),
