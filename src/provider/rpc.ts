--- conflicted
+++ resolved
@@ -246,7 +246,7 @@
           return {
             type: RPC.TransactionType.INVOKE,
             sender_address: invocation.contractAddress,
-            calldata: parseCalldata(invocation.calldata),
+            calldata: CallData.toHex(invocation.calldata),
             signature: signatureToHexArray(invocation.signature),
             version: toHex(invocation.version || 0),
             nonce: toHex(invocation.nonce),
@@ -275,9 +275,7 @@
 
         return {
           type: RPC.TransactionType.DEPLOY_ACCOUNT,
-          constructor_calldata: bigNumberishArrayToHexadecimalStringArray(
-            invocation.constructorCalldata || []
-          ),
+          constructor_calldata: CallData.toHex(invocation.constructorCalldata || []),
           class_hash: toHex(invocation.classHash),
           contract_address_salt: toHex(invocation.addressSalt || 0),
           signature: signatureToHexArray(invocation.signature),
@@ -305,29 +303,17 @@
   ): Promise<EstimateFeeResponse> {
     const block_id = new Block(blockIdentifier).identifier;
     return this.fetchEndpoint('starknet_estimateFee', {
-<<<<<<< HEAD
       request: [
         {
           type: RPC.TransactionType.INVOKE,
           sender_address: invocation.contractAddress,
-          calldata: parseCalldata(invocation.calldata),
+          calldata: CallData.toHex(invocation.calldata),
           signature: signatureToHexArray(invocation.signature),
           version: toHex(invocationDetails?.version || 0),
           nonce: toHex(invocationDetails.nonce),
           max_fee: toHex(invocationDetails?.maxFee || 0),
         },
       ],
-=======
-      request: {
-        type: RPC.TransactionType.INVOKE,
-        sender_address: invocation.contractAddress,
-        calldata: CallData.toHex(invocation.calldata),
-        signature: signatureToHexArray(invocation.signature),
-        version: toHex(invocationDetails?.version || 0),
-        nonce: toHex(invocationDetails.nonce),
-        max_fee: toHex(invocationDetails?.maxFee || 0),
-      },
->>>>>>> ebdcb432
       block_id,
     }).then(this.responseParser.parseFeeEstimateResponse);
   }
@@ -368,13 +354,10 @@
   ): Promise<EstimateFeeResponse> {
     const block_id = new Block(blockIdentifier).identifier;
     return this.fetchEndpoint('starknet_estimateFee', {
-<<<<<<< HEAD
       request: [
         {
           type: RPC.TransactionType.DEPLOY_ACCOUNT,
-          constructor_calldata: bigNumberishArrayToHexadecimalStringArray(
-            constructorCalldata || []
-          ),
+          constructor_calldata: CallData.toHex(constructorCalldata || []),
           class_hash: toHex(classHash),
           contract_address_salt: toHex(addressSalt || 0),
           signature: signatureToHexArray(signature),
@@ -383,18 +366,6 @@
           max_fee: toHex(details?.maxFee || 0),
         },
       ],
-=======
-      request: {
-        type: RPC.TransactionType.DEPLOY_ACCOUNT,
-        constructor_calldata: CallData.toHex(constructorCalldata || []),
-        class_hash: toHex(classHash),
-        contract_address_salt: toHex(addressSalt || 0),
-        signature: signatureToHexArray(signature),
-        version: toHex(details?.version || 0),
-        nonce: toHex(details.nonce),
-        max_fee: toHex(details?.maxFee || 0),
-      },
->>>>>>> ebdcb432
       block_id,
     }).then(this.responseParser.parseFeeEstimateResponse);
   }
