--- conflicted
+++ resolved
@@ -25,12 +25,9 @@
   InvokeFunctionResponse,
   MultiDeployContractResponse,
   Signature,
-<<<<<<< HEAD
+  TransactionBulk,
   TransactionStatus,
   TransactionType,
-=======
-  TransactionBulk,
->>>>>>> 558b20e1
   UniversalDeployerContractPayload,
 } from '../types';
 import { EstimateFeeBulk, TransactionSimulation } from '../types/account';
@@ -313,16 +310,11 @@
     const nonce = toBigInt(transactionsDetail.nonce ?? (await this.getNonce()));
     const maxFee =
       transactionsDetail.maxFee ??
-<<<<<<< HEAD
       (await this.getSuggestedMaxFee(
         { type: TransactionType.INVOKE, payload: calls },
         transactionsDetail
       ));
-    const version = toBN(transactionVersion);
-=======
-      (await this.getSuggestedMaxFee({ type: 'INVOKE', payload: calls }, transactionsDetail));
     const version = toBigInt(transactionVersion);
->>>>>>> 558b20e1
     const chainId = await this.getChainId();
 
     const signerDetails: InvocationsSignerDetails = {
@@ -358,11 +350,7 @@
     const maxFee =
       transactionsDetail.maxFee ??
       (await this.getSuggestedMaxFee(
-<<<<<<< HEAD
-        { type: TransactionType.DECLARE, payload: { classHash, contract } },
-=======
-        { type: 'DECLARE', payload: { classHash, contract } }, // Provide the classHash to avoid re-computing it
->>>>>>> 558b20e1
+        { type: TransactionType.DECLARE, payload: { classHash, contract } }, // Provide the classHash to avoid re-computing it
         transactionsDetail
       ));
 
@@ -451,17 +439,11 @@
     payload: DeclareAndDeployContractPayload,
     details?: InvocationsDetails | undefined
   ): Promise<DeclareDeployUDCResponse> {
-<<<<<<< HEAD
-    const { classHash, contract, constructorCalldata, salt, unique } = payload;
-    const { transaction_hash } = await this.declare({ contract, classHash }, details);
-    const declare = await this.waitForTransaction(transaction_hash, {
-      successStates: [TransactionStatus.ACCEPTED_ON_L2],
-    });
-=======
     const { contract, constructorCalldata, salt, unique } = payload;
     const { transaction_hash, class_hash } = await this.declare({ contract }, details);
-    const declare = await this.waitForTransaction(transaction_hash, undefined, ['ACCEPTED_ON_L2']);
->>>>>>> 558b20e1
+    const declare = await this.waitForTransaction(transaction_hash, {
+      successStates: TransactionStatus.ACCEPTED_ON_L2,
+    });
     const deploy = await this.deployContract(
       { classHash: class_hash, salt, unique, constructorCalldata },
       details
