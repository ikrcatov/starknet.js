--- conflicted
+++ resolved
@@ -1,8 +1,4 @@
-<<<<<<< HEAD
-import type { Abi as AbiKanabi } from 'abi-wan-kanabi';
-=======
 import type { Abi as AbiKanabiV1 } from 'abi-wan-kanabi-v1';
->>>>>>> 50bb5328
 import type { Abi as AbiKanabiV2, TypedContract as AbiWanTypedContractV2 } from 'abi-wan-kanabi-v2';
 
 import { AccountInterface } from '../account';
@@ -353,11 +349,7 @@
     return this.providerOrAccount.getContractVersion(this.address);
   }
 
-<<<<<<< HEAD
-  public typedv1<TAbi extends AbiKanabi>(tAbi: TAbi): TypedContractV1<TAbi> {
-=======
   public typedv1<TAbi extends AbiKanabiV1>(tAbi: TAbi): TypedContractV1<TAbi> {
->>>>>>> 50bb5328
     return this as TypedContractV1<typeof tAbi>;
   }
 
