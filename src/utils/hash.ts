/* eslint-disable no-param-reassign */
/* eslint-disable import/extensions */
import { keccak256 } from 'ethereum-cryptography/keccak.js';
import { hexToBytes } from 'ethereum-cryptography/utils.js';

<<<<<<< HEAD
import {
  CONSTANT_POINTS,
  FIELD_PRIME,
  MASK_250,
  ONE,
  StarknetChainId,
  TransactionHashPrefix,
  ZERO,
} from '../constants';
import { RawCalldata } from '../types';
import { felt } from './calldata/cairo';
import { ec } from './ellipticCurve';
import { addHexPrefix, buf2hex, removeHexPrefix, utf8ToArray } from './encode';
import { BigNumberish, isHex, isStringWholeNumber, toBN, toHex, toHexString } from './number';
=======
import { API_VERSION, MASK_250, StarknetChainId, TransactionHashPrefix } from '../constants';
import { CompiledContract, RawCalldata } from '../types/lib';
import { starkCurve } from './ec';
import { addHexPrefix, buf2hex, removeHexPrefix, utf8ToArray } from './encode';
import { parse, stringify } from './json';
import {
  BigNumberish,
  isHex,
  isStringWholeNumber,
  toBigInt,
  toFelt,
  toHex,
  toHexString,
} from './number';
import { encodeShortString } from './shortString';
>>>>>>> e17ff174

export const transactionVersion = 1n;
export const feeTransactionVersion = 2n ** 128n + transactionVersion;

export function keccakBn(value: BigNumberish): string {
  const hexWithoutPrefix = removeHexPrefix(toHex(BigInt(value)));
  const evenHex = hexWithoutPrefix.length % 2 === 0 ? hexWithoutPrefix : `0${hexWithoutPrefix}`;
  return addHexPrefix(buf2hex(keccak256(hexToBytes(evenHex))));
}

function keccakHex(value: string): string {
  return addHexPrefix(buf2hex(keccak256(utf8ToArray(value))));
}

/**
 * Function to get the starknet keccak hash from a string
 *
 * [Reference](https://github.com/starkware-libs/cairo-lang/blob/master/src/starkware/starknet/public/abi.py#L17-L22)
 * @param value - string you want to get the starknetKeccak hash from
 * @returns starknet keccak hash as BigNumber
 */
export function starknetKeccak(value: string): bigint {
  const hash = BigInt(keccakHex(value));
  // eslint-disable-next-line no-bitwise
  return hash & MASK_250;
}

/**
 * Function to get the hex selector from a given function name
 *
 * [Reference](https://github.com/starkware-libs/cairo-lang/blob/master/src/starkware/starknet/public/abi.py#L25-L26)
 * @param funcName - selectors abi function name
 * @returns hex selector of given abi function name
 */
export function getSelectorFromName(funcName: string) {
  // sometimes BigInteger pads the hex string with zeros, which is not allowed in the starknet api
  return toHex(starknetKeccak(funcName));
}

/**
 * Function to get hex selector from function name, decimal string or hex string
 * @param value hex string | decimal string | string
 * @returns Hex selector
 */
export function getSelector(value: string) {
  if (isHex(value)) {
    return value;
  }
  if (isStringWholeNumber(value)) {
    return toHexString(value);
  }
  return getSelectorFromName(value);
}

export function computeHashOnElements(data: BigNumberish[]): string {
  return [...data, data.length]
    .reduce((x: BigNumberish, y: BigNumberish) => starkCurve.pedersen(toBigInt(x), toBigInt(y)), 0)
    .toString();
}

// following implementation is based on this python implementation:
// https://github.com/starkware-libs/cairo-lang/blob/b614d1867c64f3fb2cf4a4879348cfcf87c3a5a7/src/starkware/starknet/core/os/transaction_hash/transaction_hash.py

export function calculateTransactionHashCommon(
  txHashPrefix: TransactionHashPrefix,
  version: BigNumberish,
  contractAddress: BigNumberish,
  entryPointSelector: BigNumberish,
  calldata: BigNumberish[],
  maxFee: BigNumberish,
  chainId: StarknetChainId,
  additionalData: BigNumberish[] = []
): string {
  const calldataHash = computeHashOnElements(calldata);
  const dataToHash = [
    txHashPrefix,
    version,
    contractAddress,
    entryPointSelector,
    calldataHash,
    maxFee,
    chainId,
    ...additionalData,
  ];
  return computeHashOnElements(dataToHash);
}

export function calculateDeployTransactionHash(
  contractAddress: BigNumberish,
  constructorCalldata: BigNumberish[],
  version: BigNumberish,
  chainId: StarknetChainId
): string {
  return calculateTransactionHashCommon(
    TransactionHashPrefix.DEPLOY,
    version,
    contractAddress,
    getSelectorFromName('constructor'),
    constructorCalldata,
    0,
    chainId
  );
}

export function calculateDeclareTransactionHash(
  classHash: string,
  senderAddress: BigNumberish,
  version: BigNumberish,
  maxFee: BigNumberish,
  chainId: StarknetChainId,
  nonce: BigNumberish
): string {
  return calculateTransactionHashCommon(
    TransactionHashPrefix.DECLARE,
    version,
    senderAddress,
    0,
    [classHash],
    maxFee,
    chainId,
    [nonce]
  );
}

export function calculateDeployAccountTransactionHash(
  contractAddress: BigNumberish,
  classHash: BigNumberish,
  constructorCalldata: BigNumberish[],
  salt: BigNumberish,
  version: BigNumberish,
  maxFee: BigNumberish,
  chainId: StarknetChainId,
  nonce: BigNumberish
) {
  const calldata = [classHash, salt, ...constructorCalldata];

  return calculateTransactionHashCommon(
    TransactionHashPrefix.DEPLOY_ACCOUNT,
    version,
    contractAddress,
    0,
    calldata,
    maxFee,
    chainId,
    [nonce]
  );
}

export function calculateTransactionHash(
  contractAddress: BigNumberish,
  version: BigNumberish,
  calldata: BigNumberish[],
  maxFee: BigNumberish,
  chainId: StarknetChainId,
  nonce: BigNumberish
): string {
  return calculateTransactionHashCommon(
    TransactionHashPrefix.INVOKE,
    version,
    contractAddress,
    0,
    calldata,
    maxFee,
    chainId,
    [nonce]
  );
}

export function calculateContractAddressFromHash(
  salt: BigNumberish,
  classHash: BigNumberish,
  constructorCalldata: RawCalldata,
  deployerAddress: BigNumberish
) {
  const constructorCalldataHash = computeHashOnElements(constructorCalldata);

  const CONTRACT_ADDRESS_PREFIX = felt('0x535441524b4e45545f434f4e54524143545f41444452455353'); // Equivalent to 'STARKNET_CONTRACT_ADDRESS'

  return computeHashOnElements([
    CONTRACT_ADDRESS_PREFIX,
    deployerAddress,
    salt,
    classHash,
    constructorCalldataHash,
  ]);
}

function nullSkipReplacer(key: string, value: any) {
  if (key === 'attributes' || key === 'accessible_scopes') {
    return Array.isArray(value) && value.length === 0 ? undefined : value;
  }

  if (key === 'debug_info') {
    return null;
  }

  return value === null ? undefined : value;
}

export default function computeHintedClassHash(compiledContract: CompiledContract) {
  const { abi, program } = compiledContract;

  const contractClass = { abi, program };

  const serialisedJson = stringify(contractClass, nullSkipReplacer)
    .split('')
    .reduce<[boolean, string]>(
      ([insideQuotes, newString], char) => {
        if (char === '"' && newString[newString.length - 1] !== '\\') {
          // ignore escaped quotes
          insideQuotes = !insideQuotes;
        }
        if (insideQuotes) {
          newString += char;
          return [insideQuotes, newString];
        }
        if (char === ':' && !insideQuotes) {
          newString += ': ';
        } else if (char === ',' && !insideQuotes) {
          newString += ', ';
        } else {
          newString += char;
        }
        return [insideQuotes, newString];
      },
      [false, '']
    )[1];

  return addHexPrefix(starkCurve.keccak(utf8ToArray(serialisedJson)).toString(16));
}

// Computes the class hash of a given contract class
export function computeContractClassHash(contract: CompiledContract | string) {
  const compiledContract =
    typeof contract === 'string' ? (parse(contract) as CompiledContract) : contract;

  const apiVersion = toHex(API_VERSION);

  const externalEntryPointsHash = computeHashOnElements(
    compiledContract.entry_points_by_type.EXTERNAL.flatMap((e) => [e.selector, e.offset])
  );

  const l1HandlerEntryPointsHash = computeHashOnElements(
    compiledContract.entry_points_by_type.L1_HANDLER.flatMap((e) => [e.selector, e.offset])
  );

  const constructorEntryPointHash = computeHashOnElements(
    compiledContract.entry_points_by_type.CONSTRUCTOR.flatMap((e) => [e.selector, e.offset])
  );

  const builtinsHash = computeHashOnElements(
    compiledContract.program.builtins.map((s) => encodeShortString(s))
  );

  const hintedClassHash = computeHintedClassHash(compiledContract);

  const dataHash = computeHashOnElements(compiledContract.program.data);

  return computeHashOnElements([
    apiVersion,
    externalEntryPointsHash,
    l1HandlerEntryPointsHash,
    constructorEntryPointHash,
    builtinsHash,
    hintedClassHash,
    dataHash,
  ]);
}<|MERGE_RESOLUTION|>--- conflicted
+++ resolved
@@ -3,38 +3,14 @@
 import { keccak256 } from 'ethereum-cryptography/keccak.js';
 import { hexToBytes } from 'ethereum-cryptography/utils.js';
 
-<<<<<<< HEAD
-import {
-  CONSTANT_POINTS,
-  FIELD_PRIME,
-  MASK_250,
-  ONE,
-  StarknetChainId,
-  TransactionHashPrefix,
-  ZERO,
-} from '../constants';
-import { RawCalldata } from '../types';
-import { felt } from './calldata/cairo';
-import { ec } from './ellipticCurve';
-import { addHexPrefix, buf2hex, removeHexPrefix, utf8ToArray } from './encode';
-import { BigNumberish, isHex, isStringWholeNumber, toBN, toHex, toHexString } from './number';
-=======
 import { API_VERSION, MASK_250, StarknetChainId, TransactionHashPrefix } from '../constants';
 import { CompiledContract, RawCalldata } from '../types/lib';
+import { felt } from './calldata/cairo';
 import { starkCurve } from './ec';
 import { addHexPrefix, buf2hex, removeHexPrefix, utf8ToArray } from './encode';
 import { parse, stringify } from './json';
-import {
-  BigNumberish,
-  isHex,
-  isStringWholeNumber,
-  toBigInt,
-  toFelt,
-  toHex,
-  toHexString,
-} from './number';
+import { BigNumberish, isHex, isStringWholeNumber, toBigInt, toHex, toHexString } from './number';
 import { encodeShortString } from './shortString';
->>>>>>> e17ff174
 
 export const transactionVersion = 1n;
 export const feeTransactionVersion = 2n ** 128n + transactionVersion;
