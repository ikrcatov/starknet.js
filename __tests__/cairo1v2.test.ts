--- conflicted
+++ resolved
@@ -37,10 +37,6 @@
   compiledC240Casm,
   compiledComplexSierra,
   compiledHelloSierra,
-<<<<<<< HEAD
-=======
-  describeIfDevnetSequencer,
->>>>>>> 50bb5328
   getTestAccount,
   getTestProvider,
 } from './config/fixtures';
@@ -758,18 +754,6 @@
           Warning: undefined,
           Error: undefined,
         },
-<<<<<<< HEAD
-=======
-      });
-    });
-
-    describeIfDevnetSequencer('Sequencer only', () => {
-      test('getCompiledClassByClassHash', async () => {
-        const compiledClass = await (provider as SequencerProvider).getCompiledClassByClassHash(
-          dd.deploy.classHash
-        );
-        expect(compiledClass).toMatchSchemaRef('CompiledClass');
->>>>>>> 50bb5328
       });
     });
   });
